﻿/*    _____      __   __  _____      __               ____          
 *   / __(_)__ _/ /  / /_/ __(_)_ __/ /____ ___ ___  / __/_ _  __ __
 *  / _// / _ `/ _ \/ __/\ \/ /\ \ / __/ -_) -_) _ \/ _//  ' \/ // /
 * /___/_/\_, /_//_/\__/___/_//_\_\\__/\__/\__/_//_/___/_/_/_/\_,_/ 
 *       /___/                                                      
 * 
 *  Emulation Core
 *  Copyright (C) 2025 Matthias Lamers
 *  Released under GNUGPLv2, see LICENSE.txt for details.
 */
using EightSixteenEmu.Devices;

namespace EightSixteenEmu
{
    public class EmuCore
    {
        private readonly Microprocessor _mpu;
        public Microprocessor MPU { get { return _mpu; } }
<<<<<<< HEAD
        private readonly byte[] _fastRam = new byte[0x10000];
        private SortedList<(uint start, uint end), IMappableDevice> _devices = [];
=======
        private byte[] ram = new byte[0x01000000];
        private SortedSet<(uint start, uint end)> _ramBlocks = [];
        private SortedList<(uint start, uint end), IMappableDevice> _devices = [];
        private SortedList<(uint start, uint end), uint> _mirrors = [];
>>>>>>> 2dc33275
        private List<IInterruptingMappableDevice> interruptingMappableDevices = [];

        private SortedList<(uint start, uint end), AddressAllocation> _allocationMap { get { return GetAllocationMap(); } }

        public event EventHandler? ClockTick;
        public event EventHandler? Reset;
        public event EventHandler? NMI;
        public event EventHandler? IRQ;

        public enum AddressAllocation
        {
            None,
            Mirror,
            Device,
            RAM,
        }

        public EmuCore()
        {
            _mpu = new(this);
        }

        #region Device Management
        public void AddDevice(IMappableDevice device, uint baseAddress)
        {
            uint start = baseAddress;
            uint end = baseAddress + device.Size - 1;
            if (end > 0xFFFFFF)
            {
                throw new ArgumentOutOfRangeException($"Addresses for {device.GetType()} fall outside the 24-bit address space.");
            }
            else
            {
                foreach (var dev in _devices)
                {
                    if (Math.Max(start, dev.Key.start) <= Math.Min(end, dev.Key.end))
                    {
                        throw new InvalidOperationException($"Addresses for {device.GetType()} (${start:x6} - ${end:x6}) conflict with existing device {dev.Value} at ${dev.Key.start:x6} - ${dev.Key.end:x6}");
                    }
                }
                _devices.Add((baseAddress, baseAddress + device.Size - 1), device);
                if (device is IInterruptingMappableDevice interruptingDevice)
                {
                    interruptingDevice.Interrupt += _mpu.OnInterrupt;
                    interruptingMappableDevices.Add(interruptingDevice);
                }
            }
        }

<<<<<<< HEAD
=======
        public void AddRAMBlock(uint startAddress, uint endAddress)
        {
            if (endAddress > 0xFFFFFF)
            {
                throw new ArgumentOutOfRangeException($"Addresses for RAM block fall outside the 24-bit address space.");
            }
            else
            {
                foreach (var block in _ramBlocks)
                {
                    if (CheckForRangeOverlap((startAddress, endAddress), block))
                    {
                        throw new InvalidOperationException($"RAM block (${startAddress:x6} - ${endAddress:x6}) overlaps with existing block (${block.start:x6} - ${block.end:x6})");
                    }
                }
                _ramBlocks.Add((startAddress, endAddress));
            }
        }

        public void Mirror(uint baseAddress, uint mirrorAddress, int length = -1)
        {
            AddressAllocation allocationType;
            IMappableDevice? device;
            GetAllocation(baseAddress, out allocationType, out device);
            switch (allocationType)
            {
                case AddressAllocation.None:
                    throw new InvalidOperationException($"No device at ${baseAddress:x6} to mirror.");
                case AddressAllocation.Mirror:
                    throw new InvalidOperationException($"Cannot mirror a mirror at ${baseAddress:x6}.");
                case AddressAllocation.RAM:
                    throw new NotImplementedException("Mirroring RAM is not yet implemented.");
                case AddressAllocation.Device:
                    throw new NotImplementedException("Mirroring devices is not yet implemented.");
                default:
                    throw new InvalidOperationException("Unknown address allocation type.");
            }
        }

>>>>>>> 2dc33275
        public void RemoveDevice(IMappableDevice device)
        {
            _devices.Remove(_devices.First(x => x.Value == device).Key);
            if (device is IInterruptingMappableDevice interruptingDevice)
            {
                interruptingDevice.Interrupt -= _mpu.OnInterrupt;
                interruptingMappableDevices.Remove(interruptingDevice);
            }
        }

        public void RemoveDevice(uint address)
        {
            KeyValuePair<(uint start, uint end), IMappableDevice>? entry = GetDevice(address);
            if (entry is not null)
            {
                _devices.Remove(entry.Value.Key);
                if (entry.Value.Value is IInterruptingMappableDevice interruptingDevice)
                {
                    interruptingDevice.Interrupt -= _mpu.OnInterrupt;
                    interruptingMappableDevices.Remove(interruptingDevice);
                }
            }
            else Console.WriteLine($"Attempt to remove device at ${address:x6} failed because there is already no device at that address.");
        }

        public void ClearDevices()
        {
            _devices.Clear();
        }

        private SortedList<(uint start, uint end), AddressAllocation> GetAllocationMap()
        {
            SortedList<(uint start, uint end), AddressAllocation> allocationMap = new();
            foreach (var block in _ramBlocks)
            {
                allocationMap.Add(block, AddressAllocation.RAM);
            }
            foreach (var dev in _devices)
            {
                allocationMap.Add(dev.Key, AddressAllocation.Device);
            }
            foreach (var mirror in _mirrors)
            {
                allocationMap.Add(mirror.Key, AddressAllocation.Mirror);
            }
            return allocationMap;
        }

        public AddressAllocation GetAllocation(uint address)
        {
            foreach (var range in _allocationMap)
            {
                if (address >= range.Key.start && address <= range.Key.end)
                {
                    return range.Value;
                }
            }
            return AddressAllocation.None;
        }

        private uint GetMirroredAddress(uint address)
        {
            uint mirroredAddress = address;
            foreach (var mirror in _mirrors)
            {
                if (address >= mirror.Key.start && address <= mirror.Key.end)
                {
                    mirroredAddress = address - mirror.Key.start + mirror.Value;
                    break;
                }
            }
            return mirroredAddress;
        }

        public string DeviceList()
        {
            string result = "";
            uint lastUsedAddress = 0xffffffff;
            foreach (var device in _devices)
            {
                (uint start, uint end) = device.Key;
                if (start != lastUsedAddress + 1)
                {
                    result += $"${lastUsedAddress + 1:x6} - ${start - 1:x6}: Unused\n";
                }
                result += $"${start:x6} - ${end:x6}: {device.Value}\n";
                lastUsedAddress = end;
            }
            if (lastUsedAddress < 0xffffff)
            {
                result += $"${lastUsedAddress + 1:x6} - $ffffff: Unused\n";
            }
            return result;
        }

        internal byte? Read(uint address)
        {
            byte? result = null;
            KeyValuePair<(uint start, uint end), IMappableDevice>? entry = GetDevice(address);
            if (entry is not null)
            {
                uint devAddress = address - entry.Value.Key.start;
                if (entry.Value.Value is MirrorDevice mirror)
                {
                    result = Read(devAddress + mirror.BaseAddress);
                }
                else if (entry.Value.Value is FastRAMDevice)
                {
                    result = _fastRam[address];
                }
                else if (entry.Value.Value is IMappedReadDevice device)
                {
                    result = device[devAddress];
                }
                else Console.WriteLine($"Attempt to read from write-only device {entry.Value.Value} at ${address:x6}");
            }
            else Console.WriteLine($"Open bus read at ${address:x6}");
            return result;
        }

        internal void Write(uint address, byte value)
        {
            KeyValuePair<(uint start, uint end), IMappableDevice>? entry = GetDevice(address);
            if (entry is not null)
            {
                uint devAddress = address - entry.Value.Key.start;
                if (entry.Value.Value is MirrorDevice mirror)
                {
                    Write(devAddress + mirror.BaseAddress, value);
                }
                else if (entry.Value.Value is FastRAMDevice)
                {
                    _fastRam[address] = value;
                }
                else if (entry.Value.Value is IMappedWriteDevice device)
                {
                    device[devAddress] = value;
                }
                else Console.WriteLine($"Attempt to write to read-only device {entry.Value.Value} at ${address:x6}");
            }
            else Console.WriteLine($"Open bus write at ${address:x6}");
        }
<<<<<<< HEAD

        private KeyValuePair<(uint start, uint end), IMappableDevice>? GetDevice(uint address)
=======
        private bool CheckForRangeOverlap((uint s, uint e) range1, (uint s, uint e) range2)
        {
            return(Math.Max(range1.s, range2.s) <= Math.Min(range1.e, range2.e));
        }
        private IMappableDevice? GetDevice(uint address)
>>>>>>> 2dc33275
        {
            var device = _devices.FirstOrDefault(d => address >= d.Key.start && address <= d.Key.end);
            return device;
        }
<<<<<<< HEAD

        private class MirrorDevice(uint baseAddress, uint size) : IMappableDevice
        {
            readonly uint _size = size;
            readonly uint _baseAddress = baseAddress;
            public uint Size => _size;
            public uint BaseAddress => _baseAddress;

            public override string ToString()
            {
                return $"Mirror of ${_baseAddress:x6} - ${_baseAddress + _size - 1:x6})";
            }
        }

        private class FastRAMDevice(uint size) : IMappableDevice
        {
            readonly uint _size = size;
            public uint Size => _size;
            public override string ToString()
            {
                return $"Fast RAM";
            }
        }

=======
>>>>>>> 2dc33275
        #endregion

        #region Event Management
        public void OnInterrupt(object sender, EventArgs e)
        {
            _mpu.OnInterrupt(sender, e);
        }

        #endregion

        #region Clock Management

        #endregion
    }
}<|MERGE_RESOLUTION|>--- conflicted
+++ resolved
@@ -16,15 +16,8 @@
     {
         private readonly Microprocessor _mpu;
         public Microprocessor MPU { get { return _mpu; } }
-<<<<<<< HEAD
         private readonly byte[] _fastRam = new byte[0x10000];
         private SortedList<(uint start, uint end), IMappableDevice> _devices = [];
-=======
-        private byte[] ram = new byte[0x01000000];
-        private SortedSet<(uint start, uint end)> _ramBlocks = [];
-        private SortedList<(uint start, uint end), IMappableDevice> _devices = [];
-        private SortedList<(uint start, uint end), uint> _mirrors = [];
->>>>>>> 2dc33275
         private List<IInterruptingMappableDevice> interruptingMappableDevices = [];
 
         private SortedList<(uint start, uint end), AddressAllocation> _allocationMap { get { return GetAllocationMap(); } }
@@ -74,48 +67,6 @@
             }
         }
 
-<<<<<<< HEAD
-=======
-        public void AddRAMBlock(uint startAddress, uint endAddress)
-        {
-            if (endAddress > 0xFFFFFF)
-            {
-                throw new ArgumentOutOfRangeException($"Addresses for RAM block fall outside the 24-bit address space.");
-            }
-            else
-            {
-                foreach (var block in _ramBlocks)
-                {
-                    if (CheckForRangeOverlap((startAddress, endAddress), block))
-                    {
-                        throw new InvalidOperationException($"RAM block (${startAddress:x6} - ${endAddress:x6}) overlaps with existing block (${block.start:x6} - ${block.end:x6})");
-                    }
-                }
-                _ramBlocks.Add((startAddress, endAddress));
-            }
-        }
-
-        public void Mirror(uint baseAddress, uint mirrorAddress, int length = -1)
-        {
-            AddressAllocation allocationType;
-            IMappableDevice? device;
-            GetAllocation(baseAddress, out allocationType, out device);
-            switch (allocationType)
-            {
-                case AddressAllocation.None:
-                    throw new InvalidOperationException($"No device at ${baseAddress:x6} to mirror.");
-                case AddressAllocation.Mirror:
-                    throw new InvalidOperationException($"Cannot mirror a mirror at ${baseAddress:x6}.");
-                case AddressAllocation.RAM:
-                    throw new NotImplementedException("Mirroring RAM is not yet implemented.");
-                case AddressAllocation.Device:
-                    throw new NotImplementedException("Mirroring devices is not yet implemented.");
-                default:
-                    throw new InvalidOperationException("Unknown address allocation type.");
-            }
-        }
-
->>>>>>> 2dc33275
         public void RemoveDevice(IMappableDevice device)
         {
             _devices.Remove(_devices.First(x => x.Value == device).Key);
@@ -258,21 +209,12 @@
             }
             else Console.WriteLine($"Open bus write at ${address:x6}");
         }
-<<<<<<< HEAD
 
         private KeyValuePair<(uint start, uint end), IMappableDevice>? GetDevice(uint address)
-=======
-        private bool CheckForRangeOverlap((uint s, uint e) range1, (uint s, uint e) range2)
-        {
-            return(Math.Max(range1.s, range2.s) <= Math.Min(range1.e, range2.e));
-        }
-        private IMappableDevice? GetDevice(uint address)
->>>>>>> 2dc33275
         {
             var device = _devices.FirstOrDefault(d => address >= d.Key.start && address <= d.Key.end);
             return device;
         }
-<<<<<<< HEAD
 
         private class MirrorDevice(uint baseAddress, uint size) : IMappableDevice
         {
@@ -297,8 +239,6 @@
             }
         }
 
-=======
->>>>>>> 2dc33275
         #endregion
 
         #region Event Management
